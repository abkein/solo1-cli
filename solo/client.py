# -*- coding: utf-8 -*-
#
# Copyright 2019 SoloKeys Developers
#
# Licensed under the Apache License, Version 2.0, <LICENSE-APACHE or
# http://apache.org/licenses/LICENSE-2.0> or the MIT license <LICENSE-MIT or
# http://opensource.org/licenses/MIT>, at your option. This file may not be
# copied, modified, or distributed except according to those terms.

import base64
import json
import struct
import sys
import tempfile
import time

from cryptography import x509
from cryptography.hazmat.backends import default_backend
from fido2.attestation import Attestation
from fido2.client import Fido2Client
from fido2.ctap import CtapError
from fido2.ctap1 import CTAP1
from fido2.ctap2 import CTAP2, CredentialManagement
from fido2.hid import CTAPHID, CtapHidDevice
from fido2.utils import hmac_sha256
from fido2.webauthn import PublicKeyCredentialCreationOptions
from intelhex import IntelHex

import solo.exceptions
from solo import helpers
from solo.commands import SoloBootloader, SoloExtension


def find(solo_serial=None, retries=5, raw_device=None, udp=False):

    if udp:
        solo.fido2.force_udp_backend()

    # TODO: change `p` (for programmer) throughout
    p = SoloClient()

    # This... is not the right way to do it yet
    p.use_u2f()

    for i in range(retries):
        try:
            p.find_device(dev=raw_device, solo_serial=solo_serial)
            return p
        except RuntimeError:
            time.sleep(0.2)

    # return None
    raise solo.exceptions.NoSoloFoundError("no Solo found")


def find_all():
    hid_devices = list(CtapHidDevice.list_devices())
    solo_devices = [
        d
        for d in hid_devices
        if all(
            (
                d.descriptor["vendor_id"] == 1155,
                d.descriptor["product_id"] == 41674,
                # "Solo" in d.descriptor["product_string"],
            )
        )
    ]
    return [find(raw_device=device) for device in solo_devices]


class SoloClient:
    def __init__(self,):
        self.origin = "https://example.org"
        self.host = "example.org"
        self.user_id = b"they"
        self.exchange = self.exchange_hid
        self.do_reboot = True

    def use_u2f(self,):
        self.exchange = self.exchange_u2f

    def use_hid(self,):
        self.exchange = self.exchange_hid

    def set_reboot(self, val):
        """ option to reboot after programming """
        self.do_reboot = val

    def reboot(self,):
        """ option to reboot after programming """
        try:
            self.exchange(SoloBootloader.reboot)
        except OSError:
            pass

    def find_device(self, dev=None, solo_serial=None):
        if dev is None:
            devices = list(CtapHidDevice.list_devices())
            if solo_serial is not None:
                devices = [
                    d for d in devices if d.descriptor["serial_number"] == solo_serial
                ]
            if len(devices) > 1:
                raise solo.exceptions.NonUniqueDeviceError
            if len(devices) == 0:
                raise RuntimeError("No FIDO device found")
            dev = devices[0]
        self.dev = dev

        self.ctap1 = CTAP1(dev)
        self.ctap2 = CTAP2(dev)
        try:
            self.client = Fido2Client(dev, self.origin)
        except CtapError:
            print("Not using FIDO2 interface.")
            self.client = None

        if self.exchange == self.exchange_hid:
            self.send_data_hid(CTAPHID.INIT, "\x11\x11\x11\x11\x11\x11\x11\x11")

        return self.dev

    @staticmethod
    def format_request(cmd, addr=0, data=b"A" * 16):
        # not sure why this is here?
        # arr = b"\x00" * 9
        addr = struct.pack("<L", addr)
        cmd = struct.pack("B", cmd)
        length = struct.pack(">H", len(data))

        return cmd + addr[:3] + SoloBootloader.TAG + length + data

    def send_only_hid(self, cmd, data):
        if not isinstance(data, bytes):
            data = struct.pack("%dB" % len(data), *[ord(x) for x in data])
        self.dev._dev.InternalSend(0x80 | cmd, bytearray(data))

    def send_data_hid(self, cmd, data):
        if not isinstance(data, bytes):
            data = struct.pack("%dB" % len(data), *[ord(x) for x in data])
        with helpers.Timeout(1.0) as event:
            return self.dev.call(cmd, data, event)

    def exchange_hid(self, cmd, addr=0, data=b"A" * 16):
        req = SoloClient.format_request(cmd, addr, data)

        data = self.send_data_hid(SoloBootloader.HIDCommandBoot, req)

        ret = data[0]
        if ret != CtapError.ERR.SUCCESS:
            raise CtapError(ret)

        return data[1:]

    def exchange_u2f(self, cmd, addr=0, data=b"A" * 16):
        appid = b"A" * 32
        chal = b"B" * 32

        req = SoloClient.format_request(cmd, addr, data)

        res = self.ctap1.authenticate(chal, appid, req)

        ret = res.signature[0]
        if ret != CtapError.ERR.SUCCESS:
            raise CtapError(ret)

        return res.signature[1:]

    def exchange_fido2(self, cmd, addr=0, data=b"A" * 16):
        chal = b"B" * 32

        req = SoloClient.format_request(cmd, addr, data)

        assertion = self.ctap2.get_assertion(
            self.host, chal, [{"id": req, "type": "public-key"}]
        )

        res = assertion
        ret = res.signature[0]
        if ret != CtapError.ERR.SUCCESS:
            raise RuntimeError("Device returned non-success code %02x" % (ret,))

        return res.signature[1:]

    def bootloader_version(self,):
        data = self.exchange(SoloBootloader.version)
        if len(data) > 2:
            return (data[0], data[1], data[2])
        return (0, 0, data[0])

    def solo_version(self,):
        try:
            return self.send_data_hid(0x61, b"")
        except CtapError:
            data = self.exchange(SoloExtension.version)
            return (data[0], data[1], data[2])

    def write_flash(self, addr, data):
        self.exchange(SoloBootloader.write, addr, data)

    def get_rng(self, num=0):
        ret = self.send_data_hid(SoloBootloader.HIDCommandRNG, struct.pack("B", num))
        return ret

    def verify_flash(self, sig):
        """
        Tells device to check signature against application.  If it passes,
        the application will boot.
        Exception raises if signature fails.
        """
        self.exchange(SoloBootloader.done, 0, sig)

    def wink(self,):
        self.send_data_hid(CTAPHID.WINK, b"")

    def ping(self, data="pong"):
        return self.send_data_hid(CTAPHID.PING, data)

    def reset(self,):
        self.ctap2.reset()

    def change_pin(self, old_pin, new_pin):
        self.client.pin_protocol.change_pin(old_pin, new_pin)

    def set_pin(self, new_pin):
        self.client.pin_protocol.set_pin(new_pin)

    def make_credential(self, pin=None):
        rp = {"id": self.host, "name": "example site"}
        user = {"id": self.user_id, "name": "example user"}
        challenge = b"Y2hhbGxlbmdl"
        options = PublicKeyCredentialCreationOptions(
            rp,
            user,
            challenge,
            [{"type": "public-key", "alg": -8}, {"type": "public-key", "alg": -7}],
        )
        attest, data = self.client.make_credential(options, pin=pin)
        try:
            attest.verify(data.hash)
        except AttributeError:
            verifier = Attestation.for_type(attest.fmt)
            verifier().verify(attest.att_statement, attest.auth_data, data.hash)
        print("Register valid")
        x5c = attest.att_statement["x5c"][0]
        cert = x509.load_der_x509_certificate(x5c, default_backend())

        return cert

    def cred_mgmt(self, pin):
        token = self.client.pin_protocol.get_pin_token(pin)
        pin_protocol = 1
        return CredentialManagement(self.ctap2, pin_protocol, token)

    def enter_solo_bootloader(self,):
        """
        If solo is configured as solo hacker or something similar,
        this command will tell the token to boot directly to the bootloader
        so it can be reprogrammed
        """
        if self.exchange != self.exchange_hid:
            self.send_data_hid(CTAPHID.INIT, "\x11\x11\x11\x11\x11\x11\x11\x11")
        self.send_data_hid(SoloBootloader.HIDCommandEnterBoot, "")

    def enter_bootloader_or_die(self):
        try:
            self.enter_solo_bootloader()
        # except OSError:
        #     pass
        except CtapError as e:
            if e.code == CtapError.ERR.INVALID_COMMAND:
                print(
                    "Could not switch into bootloader mode.  Please hold down the button for 2s while you plug token in."
                )
                sys.exit(1)
            else:
                raise (e)

    def is_solo_bootloader(self,):
        try:
            self.bootloader_version()
            return True
        except CtapError as e:
            if e.code == CtapError.ERR.INVALID_COMMAND:
                pass
            else:
                raise (e)
        return False

    def enter_st_dfu(self,):
        """
        If solo is configured as solo hacker or something similar,
        this command will tell the token to boot directly to the st DFU
        so it can be reprogrammed.  Warning, you could brick your device.
        """
        soloboot = self.is_solo_bootloader()

        if soloboot or self.exchange == self.exchange_u2f:
            req = SoloClient.format_request(SoloBootloader.st_dfu)
            self.send_only_hid(SoloBootloader.HIDCommandBoot, req)
        else:
            self.send_only_hid(SoloBootloader.HIDCommandEnterSTBoot, "")

    def disable_solo_bootloader(self,):
        """
        Disables the Solo bootloader.  Only do this if you want to void the possibility
        of any updates.
        If you've started from a solo hacker, make you you've programmed a final/production build!
        """
        if not self.is_solo_bootloader():
            print("Device must be in bootloader mode.")
            return False

        ret = self.exchange(
            SoloBootloader.disable, 0, b"\xcd\xde\xba\xaa"
        )  # magic number
        if ret[0] != CtapError.ERR.SUCCESS:
            print("Failed to disable bootloader")
            return False
        time.sleep(0.1)
        self.exchange(SoloBootloader.reboot)
        return True

<<<<<<< HEAD
    def program_kbd(self, cmd):
        return self.ctap2.send_cbor(0x51, cmd)
=======
    def sign_hash(self, credential_id, dgst, pin):
        if pin:
            pin_token = self.client.pin_protocol.get_pin_token(pin)
            pin_auth = hmac_sha256(pin_token, dgst)[:16]
            return self.ctap2.send_cbor(
                0x50,
                {1: dgst, 2: {"id": credential_id, "type": "public-key"}, 3: pin_auth},
            )
        else:
            return self.ctap2.send_cbor(
                0x50, {1: dgst, 2: {"id": credential_id, "type": "public-key"}}
            )
>>>>>>> c34b3080

    def program_file(self, name):
        def parseField(f):
            return base64.b64decode(helpers.from_websafe(f).encode())

        def isCorrectVersion(current, target):
            """ current is tuple (x,y,z).  target is string '>=x.y.z'.
                Return True if current satisfies the target expression.
            """
            if "=" in target:
                target = target.split("=")
                assert target[0] in [">", "<"]
                target_num = [int(x) for x in target[1].split(".")]
                assert len(target_num) == 3
                comp = target[0] + "="
            else:
                assert target[0] in [">", "<"]
                target_num = [int(x) for x in target[1:].split(".")]
                comp = target[0]
            target_num = (
                (target_num[0] << 16) | (target_num[1] << 8) | (target_num[2] << 0)
            )
            current_num = (current[0] << 16) | (current[1] << 8) | (current[2] << 0)
            return eval(str(current_num) + comp + str(target_num))

        if name.lower().endswith(".json"):
            data = json.loads(open(name, "r").read())
            fw = parseField(data["firmware"])
            sig = None

            if "versions" in data:
                current = (0, 0, 0)
                try:
                    current = self.bootloader_version()
                except CtapError as e:
                    if e.code == CtapError.ERR.INVALID_COMMAND:
                        pass
                    else:
                        raise (e)
                for v in data["versions"]:
                    if isCorrectVersion(current, v):
                        print("using signature version", v)
                        sig = parseField(data["versions"][v]["signature"])
                        break

                if sig is None:
                    raise RuntimeError(
                        "Improperly formatted firmware file.  Could not match version."
                    )
            else:
                sig = parseField(data["signature"])

            ih = IntelHex()
            tmp = tempfile.NamedTemporaryFile(delete=False)
            tmp.write(fw)
            tmp.seek(0)
            tmp.close()
            ih.fromfile(tmp.name, format="hex")
        else:
            if not name.lower().endswith(".hex"):
                print('Warning, assuming "%s" is an Intel Hex file.' % name)
            sig = None
            ih = IntelHex()
            ih.fromfile(name, format="hex")

        if self.exchange == self.exchange_hid:
            chunk = 2048
        else:
            chunk = 240

        seg = ih.segments()[0]
        size = seg[1] - seg[0]
        total = 0
        t1 = time.time() * 1000
        print("erasing firmware...")
        for i in range(seg[0], seg[1], chunk):
            s = i
            e = min(i + chunk, seg[1])
            data = ih.tobinarray(start=i, size=e - s)
            self.write_flash(i, data)
            total += chunk
            progress = total / float(size) * 100
            sys.stdout.write("updating firmware %.2f%%...\r" % progress)
        sys.stdout.write("updated firmware 100%             \r\n")
        t2 = time.time() * 1000
        print("time: %.2f s" % ((t2 - t1) / 1000.0))

        if sig is None:
            sig = b"A" * 64

        if self.do_reboot:
            self.verify_flash(sig)

        return sig<|MERGE_RESOLUTION|>--- conflicted
+++ resolved
@@ -322,10 +322,9 @@
         self.exchange(SoloBootloader.reboot)
         return True
 
-<<<<<<< HEAD
     def program_kbd(self, cmd):
         return self.ctap2.send_cbor(0x51, cmd)
-=======
+
     def sign_hash(self, credential_id, dgst, pin):
         if pin:
             pin_token = self.client.pin_protocol.get_pin_token(pin)
@@ -338,7 +337,6 @@
             return self.ctap2.send_cbor(
                 0x50, {1: dgst, 2: {"id": credential_id, "type": "public-key"}}
             )
->>>>>>> c34b3080
 
     def program_file(self, name):
         def parseField(f):
